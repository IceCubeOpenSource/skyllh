--- conflicted
+++ resolved
@@ -137,11 +137,7 @@
     MultiSourceSignalGenerator should be used instead!
     """
     def __init__(self, src_hypo_group_manager, dataset_list, data_list,
-<<<<<<< HEAD
-                **kwargs):
-=======
                  *args, **kwargs):
->>>>>>> 22829a5a
         """Constructs a new signal generator instance.
 
         Parameters

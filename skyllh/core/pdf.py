--- conflicted
+++ resolved
@@ -417,14 +417,7 @@
         ValueError
             If some of the trial data is outside the PDF's value space.
         """
-<<<<<<< HEAD
         pass
-=======
-        raise NotImplementedError(
-            'The derived PDF class "%s" did not implement the '
-            '"assert_is_valid_for_trial_data" method!' % (
-                classname(self)))
->>>>>>> a95cd6a4
 
     @abc.abstractmethod
     def get_pd(
@@ -618,7 +611,6 @@
         pdf1 = self._pdf1
         pdf2 = self._pdf2
 
-<<<<<<< HEAD
         with TaskTimer(
                 tl,
                 f'Get probability densities from {classname(pdf1)} (pdf1) and '
@@ -638,30 +630,6 @@
         grads = dict()
         for gpid in set(list(grads1.keys()) + list(grads2.keys())):
             # Calculate the gradient w.r.t. the fit parameter of id ``pgid``.
-=======
-        with TaskTimer(tl, 'Get prob from individual PDFs.'):
-            p1 = pdf1.get_prob(tdm, params, tl=tl)
-            if isinstance(p1, tuple):
-                (prob1, grads1) = p1
-            else:
-                prob1 = p1
-            p2 = pdf2.get_prob(tdm, params, tl=tl)
-            if isinstance(p2, tuple):
-                (prob2, grads2) = p2
-            else:
-                prob2 = p2
-
-        prob = prob1 * prob2
-
-        pdf1_param_set = pdf1.param_set
-        pdf2_param_set = pdf2.param_set
-
-        N_events = prob.shape[0]
-        fitparam_names = self.param_set.floating_param_name_list
-        grads = np.zeros((len(fitparam_names), N_events), dtype=np.float64)
-        for (pidx, fitparam_name) in enumerate(fitparam_names):
-            # Calculate the gradient w.r.t. fitparam.
->>>>>>> a95cd6a4
 
             # There are four possible cases to calculate the gradient for
             # the parameter gpid:
@@ -1889,11 +1857,6 @@
         """
         return iter(self._gridparams_hash_pdf_dict)
 
-    def __getitem__(self, k):
-        """(read-only) Returns the PDF for the given PDF key.
-        """
-        return self._gridfitparams_hash_pdf_dict[k]
-
     def items(self):
         """Returns an iterator over the (gridparams_hash, PDF) pairs of this
         PDFSet instance.
@@ -1920,35 +1883,7 @@
         """
         return make_dict_hash(gridparams)
 
-<<<<<<< HEAD
     def add_pdf(self, pdf, gridparams):
-=======
-    def make_pdf_key(self, gridfitparams):
-        """Creates the PDF key for the given grid fit parameter values.
-
-        Parameters
-        ----------
-        gridfitparams : dict | int
-            The dictionary with the grid fit parameters for which the PDF key
-            should get made. If an integer is given, it is assumed to be
-            the PDF key.
-
-        Returns
-        -------
-        pdf_key : int
-            The hash that represents the key for the PDF with the given grid
-            fit parameter values.
-        """
-        if(isinstance(gridfitparams, int)):
-            return gridfitparams
-        if(isinstance(gridfitparams, dict)):
-            return make_params_hash(gridfitparams)
-
-        raise TypeError(
-            'The gridfitparams argument must be of type dict or int!')
-
-    def add_pdf(self, pdf, gridfitparams):
->>>>>>> a95cd6a4
         """Adds the given PDF object for the given parameters to the internal
         registry. If this PDF set is not empty, the to-be-added PDF must have
         the same axes than the already added PDFs.
@@ -1971,7 +1906,6 @@
             If the axes of the given PDFs are not the same as the axes of the
             already added PDFs.
         """
-<<<<<<< HEAD
         logger = get_logger(f'{__name__}.{classname(self)}.add_pdf')
 
         if not isinstance(pdf, PDF):
@@ -1988,17 +1922,6 @@
             raise KeyError(
                 f'The PDF with grid parameters {str(gridparams)} was '
                 'already added!')
-=======
-        if(not isinstance(pdf, self.pdf_type)):
-            raise TypeError('The pdf argument must be an instance of %s!' % (
-                typename(self.pdf_type)))
-
-        gridfitparams_hash = self.make_pdf_key(gridfitparams)
-
-        if(gridfitparams_hash in self._gridfitparams_hash_pdf_dict):
-            raise KeyError('The PDF with grid fit parameters %s was already '
-                           'added!' % (str(gridfitparams)))
->>>>>>> a95cd6a4
 
         # Check that the new PDF has the same axes than the already added PDFs.
         if len(self._gridparams_hash_pdf_dict) > 0:
@@ -2036,7 +1959,6 @@
         KeyError
             If no PDF instance was created for the given set of parameters.
         """
-<<<<<<< HEAD
         if isinstance(gridparams, int):
             gridparams_hash = gridparams
         elif isinstance(gridparams, dict):
@@ -2044,19 +1966,11 @@
         else:
             raise TypeError(
                 'The gridparams argument must be of type dict or int!')
-=======
-        gridfitparams_hash = self.make_pdf_key(gridfitparams)
->>>>>>> a95cd6a4
 
         if gridparams_hash not in self._gridparams_hash_pdf_dict:
             raise KeyError(
-<<<<<<< HEAD
                 'No PDF was created for the parameter set '
                 f'"{str(gridparams)}"!')
-=======
-                'No PDF was created for the parameter set "%s"!' %
-                (str(gridfitparams)))
->>>>>>> a95cd6a4
 
         pdf = self._gridparams_hash_pdf_dict[gridparams_hash]
 

# -*- coding: utf-8 -*-

"""Note: This module is deprecated and new flux models should be implemented in
    `flux_model.py`. However, the framework currently doesn't support flux
    models derived from `flux_model.FluxModel`.

The ``flux`` module contains all standard flux models for a source.
The abstract class ``FluxModel`` serves as a base class for all flux model
classes.
The unit of the resulting flux value must be [energy]^-1 [length]^-2 [time]^-1.
The units are defined using the astropy.units module and can be set through
the properties ``energy_unit``, ``length_unit``, and ``time_unit``.
The default units are [energy] = GeV, [length] = cm, [time] = s.
"""
import abc
import numpy as np

from copy import deepcopy

from astropy import units

from skyllh.core.py import classname, isproperty, float_cast
from skyllh.core.config import CFG


def get_conversion_factor_to_internal_flux_unit(fluxmodel):
    """Calculates the unit conversion factor for converting the used flux
    unit of the given flux model into the skyllh internally used flux unit
    1/(GeV cm2 s).

    Parameters
    ----------
    fluxmodel : FluxModel
        The flux model instance for which to calculate the unit conversion
        factor.

    Returns
    -------
    unit_conversion_factor : float
        The unit conversion factor.
    """
    fluxmodel_flux_unit = 1/(
        fluxmodel.energy_unit * fluxmodel.length_unit**2 * fluxmodel.time_unit)

    internal_units = CFG['internal_units']
    internal_flux_unit = 1/(
        internal_units['energy'] * internal_units['length']**2 *
        internal_units['time'])

    unit_conversion_factor = (fluxmodel_flux_unit).to(internal_flux_unit).value
    return unit_conversion_factor


class FluxModel(object, metaclass=abc.ABCMeta):
    """Abstract base class for all flux models.
    This base class defines the units used for the flux calculation. At this
    point the function form of the flux model is not yet defined.

    Attributes
    ----------
    energy_unit : str
        The used unit of energy.
    length_unit : str
        The used unit of length.
    time_unit : str
        The used unit of time.
    math_function_str : str
        The string showing the mathematical function of the flux calculation.
    """

    def __init__(self):
        super(FluxModel, self).__init__()

        # Define the default units.
        self.energy_unit = units.GeV
        self.length_unit = units.cm
        self.time_unit = units.s

    @property
    def energy_unit(self):
        """The unit of energy used for the flux calculation.
        """
        return self._energy_unit
    @energy_unit.setter
    def energy_unit(self, unit):
        if(not isinstance(unit, units.UnitBase)):
            raise TypeError('The property energy_unit must be of type astropy.units.UnitBase!')
        self._energy_unit = unit

    @property
    def length_unit(self):
        """The unit of length used for the flux calculation.
        """
        return self._length_unit
    @length_unit.setter
    def length_unit(self, unit):
        if(not isinstance(unit, units.UnitBase)):
            raise TypeError('The property length_unit must be of type astropy.units.UnitBase!')
        self._length_unit = unit

    @property
    def time_unit(self):
        """The unit of length used for the flux calculation.
        """
        return self._time_unit
    @time_unit.setter
    def time_unit(self, unit):
        if(not isinstance(unit, units.UnitBase)):
            raise TypeError('The property time_unit must be of type astropy.units.UnitBase!')
        self._time_unit = unit

    @property
    def unit_str(self):
        """The string representation of the flux unit.
        """
        return '1/(%s %s^2 %s)'%(
            self.energy_unit.to_string(), self.length_unit.to_string(),
            self.time_unit.to_string())

    @property
    def unit_latex_str(self):
        """The latex string representation of the flux unit.
        """
        return r'%s$^{-1}$ %s$^{-2}$ %s$^{-1}$'%(
            self.energy_unit.to_string(), self.length_unit.to_string(),
            self.time_unit.to_string())

    @property
    @abc.abstractmethod
    def math_function_str(self):
        """The string showing the mathematical function of the flux calculation.
        """
        pass

    @abc.abstractmethod
    def __call__(self, E):
        """The call operator to retrieve a flux value for a given energy.

        Parameters
        ----------
        E : float | 1d numpy.ndarray of float
            The energy for which to retrieve the flux value.

        Returns
        -------
        flux : ndarray of float
            Flux at energy E in unit [energy]^-1 [length]^-2 [time]^-1.
            By default that is GeV^-1 cm^-2 s^-1.
        """
        pass

    def __str__(self):
        """Pretty string representation of this class.
        """
        return self.math_function_str + ' ' + self.unit_str

    def copy(self, newprop=None):
        """Copies this flux model object by calling the copy.deepcopy function,
        and sets new properties if requested.

        Parameters
        ----------
        newprop : dict | None
            The dictionary with the new property values to set, where the
            dictionary key is the property name and the dictionary value is the
            new value of the property.
        """
        fluxmodel = deepcopy(self)

        # Set the new property values.
        if(newprop is not None):
            fluxmodel.set_properties(newprop)

        return fluxmodel

    def set_properties(self, propdict):
        """Sets the properties of the flux model to the given property values.

        Parameters
        ----------
        propdict : dict (name: value)
            The dictionary holding the names of the properties and their new
            values.
        """
        if(not isinstance(propdict, dict)):
            raise TypeError('The propdict argument must be of type dict!')
        for (prop, val) in propdict.items():
            if(not hasattr(self, prop)):
                raise KeyError('The flux model "%s" does not have a property named "%s"!'%(classname(self), prop))
            if(not isproperty(self, prop)):
                raise TypeError('The attribute "%s" of flux model "%s" is no property!'%(classname(self), prop))
            setattr(self, prop, val)


class NormedFluxModel(FluxModel, metaclass=abc.ABCMeta):
    """Abstract base class for all normalized flux models of the form

        dN/(dEdAdt) = Phi0 * f(E/E0),

    where Phi0 is the flux normalization at E=E0 in the flux unit
    [energy]^-1 [length]^-2 [time]^-1, and f(E/E0) is the unit-less energy
    dependence of the flux.

    The unit of dN/(dEdAdt) is [energy]^-1 [length]^-2 [time]^-1.
    By default the unit is GeV^-1 cm^-2 s^-1.

    Attributes
    ----------
    Phi0 : float
        Flux value (dN/(dEdAdt)) at E0 in unit
        [energy]^-1 [length]^-2 [time]^-1.
    E0 : float
        Normalization energy in unit of energy.
    """

    def __init__(self, Phi0, E0):
        super(NormedFluxModel, self).__init__()

        self.Phi0 = Phi0
        self.E0 = E0

    @property
    def Phi0(self):
        """The flux value (dN/(dEdAdt)) at energy E0 in unit
        [energy]^-1 [length]^-2 [time]^-1.
        """
        return self._Phi0

    @Phi0.setter
    def Phi0(self, v):
        v = float_cast(v, 'Property Phi0 must be castable to type float!')
        self._Phi0 = v

    @property
    def E0(self):
        """The normalization energy.
        """
        return self._E0
    @E0.setter
    def E0(self, v):
        v = float_cast(v, 'Property E0 must be castable to type float!')
        self._E0 = v


class SplineFluxModel(FluxModel, metaclass=abc.ABCMeta):
    """Abstract base class for all flux models that are represented
    numerically through photospline splinetables in .fits format

        dN/(dEdAdt) = Phi0 * f(E),

    where Phi0 is the relative flux normalization (dimensionless)
    and f(E) represents the photospline in units of
    [energy]^-1 [length]^-2 [time]^-1 i.e. the energy dependence of the flux.

    The unit of dN/(dEdAdt) is [energy]^-1 [length]^-2 [time]^-1.
    By default the unit is GeV^-1 cm^-2 s^-1.

    Outside of support [crit_log_nu_energy_lower, crit_log_nu_energy_upper] the
    flux will be set to 0.

    Attributes
    ----------
    Phi0 : float
        Flux normalization relative to model prediction.
    psp_table : object
        The photospline.SplineTable object.
    crit_log_nu_energy_lower : float
        Lower end of energy range (support) of spline flux.
    crit_log_nu_energy_upper : float
        Upper end of energy range (support) of spline flux.
    """
    def __init__(self, Phi0, psp_table, crit_log_nu_energy_lower, crit_log_nu_energy_upper):
        super(SplineFluxModel, self).__init__()
        self._psp_table = psp_table
        self._Phi0 = Phi0
        self._crit_log_nu_energy_lower = crit_log_nu_energy_lower
        self._crit_log_nu_energy_upper = crit_log_nu_energy_upper

    @property
    def psp_table(self):
        """The photospline.SplineTable object that describes the neutrino flux
        as function of neutrino energy via B-spline interpolation.
        """
        return self._psp_table
    @psp_table.setter
    def psp_table(self, t):
        self._psp_table = t

    @property
    def Phi0(self):
        """The relative flux normalization. Phi0=1 corresponds to the nominal
        model flux.
        """
        return self._Phi0
    @Phi0.setter
    def Phi0(self, v):
        v = float_cast(v, 'Property Phi0 must be castable to type float!')
        self._Phi0 = v

    @property
    def crit_log_nu_energy_lower(self):
        """The lower bound of the support of the spline interpolator.
        """
        return self._crit_log_nu_energy_lower
    @crit_log_nu_energy_lower.setter
    def crit_log_nu_energy_lower(self, v):
        v = float_cast(
            v, 'Property crit_log_nu_energy_lower must be castable to type float!')
        self._crit_log_nu_energy_lower = v

    @property
    def crit_log_nu_energy_upper(self):
        """The upper bound of the support of the spline interpolator.
        """
        return self._crit_log_nu_energy_upper
    @crit_log_nu_energy_upper.setter
    def crit_log_nu_energy_upper(self, v):
        v = float_cast(
            v, 'Property crit_log_nu_energy_upper must be castable to type float!')
        self._crit_log_nu_energy_upper = v


class SeyfertCoreCoronaFlux(SplineFluxModel):
    """Implements the Core-Corona Seyfert Galaxy neutrino flux model of
    A. Kheirandish et al., Astrophys.J. 922 (2021) 45 by means of B-spline
    interpolation.

    Attributes
    ----------
    Phi0 : float
        Flux normalization relative to model prediction.
    log_xray_lumin : float
        log10 of intrinsic x-ray luminosity of source in 2-10 keV band.
    psp_table : object
        photospline.SplineTable object
    crit_log_nu_energy_lower : float
        Lower end of energy range (support) of spline flux.
    crit_log_nu_energy_upper : float
        Upper end of energy range (support) of spline flux.
    src_dist : float
        Distance to source in units of Mpc.
    lumin_scale : float
        A relative flux scaling factor. Can correct cases when the model
        calculation has a different normalization from what is desired.
    crit_log_energy_flux : float
        The spline is parameterized in log10(flux). This value determines
        when the flux should be considered 0.
    """
    def __init__(
            self, psp_table, log_xray_lumin, src_dist, Phi0,
            lumin_scale=1.0,
            crit_log_energy_flux=-50,
            crit_log_nu_energy_lower=2.0,
            crit_log_nu_energy_upper=7.0):

        super(SeyfertCoreCoronaFlux, self).__init__(
            Phi0, psp_table, crit_log_nu_energy_lower, crit_log_nu_energy_upper)

        self._lumin_scale = lumin_scale
        self._crit_log_energy_flux = crit_log_energy_flux
        self._src_dist = src_dist
        self._log_xray_lumin = log_xray_lumin

    @property
    def log_xray_lumin(self):
        """The log10 of the intrinsic source luminosity in 2-10keV x-ray band.
        """
        return self._log_xray_lumin
    @log_xray_lumin.setter
    def log_xray_lumin(self, v):
        v = float_cast(
            v, 'Property log_xray_lumin must be castable to type float!')
        self._log_xray_lumin = v

    @property
    def lumin_scale(self):
        """Relative factor for model flux normalization correction.
        """
        return self._lumin_scale
    @lumin_scale.setter
    def lumin_scale(self, v):
        v = float_cast(
            v, 'Property lumin_scale must be castable to type float!')
        self._lumin_scale = v

    @property
    def src_dist(self):
        """The distance to the source in units of Mpc.
        """
        return self._src_dist
    @src_dist.setter
    def src_dist(self, v):
        v = float_cast(
            v, 'Property src_dist must be castable to type float!')
        self._src_dist = v

    @property
    def crit_log_energy_flux(self):
        """Defines critical log energy when the flux is considered to be 0.
        """
        return self._crit_log_energy_flux
    @crit_log_energy_flux.setter
    def crit_log_energy_flux(self, v):
        v = float_cast(
            v, 'Property crit_log_energy_flux must be castable to type float!')
        self._crit_log_energy_flux = v

    @property
    def math_function_str(self):
        return (
            f'dN/dE = {self.Phi0:.2f} * {self.lumin_scale:.2f} '
            f'* 10^(log10(f(E)) - 2*log10(E) - 2*log10({self.src_dist:.2f}), '
            f'with log_xray_lumin={self.log_xray_lumin:.2f}'
        )

    def __call__(self, E):
        """The flux value dN/dE at energy E.

        Parameters
        ----------
        E : float | 1D ndarray of float
            Evaluation energy [GeV]

        Returns
        -------
        flux : float | 1D ndarray of float
            Flux at energy E in units of GeV^-1 cm^-2 s^-1.
        """

        log_enu = np.log10(E)
        log_energy_flux = self.psp_table.evaluate_simple([log_enu])

        # Convert energy flux to particle flux accounting for source distance.
        flux = 10**(log_energy_flux - 2.0*log_enu - 2.0*np.log10(self.src_dist))

        # Have to take care of very small fluxes (set to 0 beyond critical
        # energy or below the critical flux).
        out_of_bounds1 = log_energy_flux < self.crit_log_energy_flux
        out_of_bounds2 = np.logical_or(log_enu < self.crit_log_nu_energy_lower,
                                       log_enu > self.crit_log_nu_energy_upper)
        flux[np.logical_or(out_of_bounds1, out_of_bounds2)] = 0

        return self.Phi0 * self.lumin_scale * flux

    def __deepcopy__(self, memo):
        """The photospline.SplineTable objects are strictly immutable.
           Hence no copy should be required, ever!
        """
        return SeyfertCoreCoronaFlux(
            self.psp_table, self.log_xray_lumin, self.src_dist, self.Phi0,
            self.lumin_scale, self.crit_log_energy_flux,
            self.crit_log_nu_energy_lower, self.crit_log_nu_energy_upper
        )

    def __hash__(self):
        """We use hash in
        `skyllh.core.source_hypothesis.get_fluxmodel_to_source_mapping()` for
        mapping fluxes to KDE PDFs. Seyfert model KDEs only depend on the
        `log_xray_lumin` parameter.
        """
        hash_arg = (self.log_xray_lumin,)
        return hash(hash_arg)

    def __eq__(self, other):
        return (
            self.__class__ == other.__class__ and
            self.log_xray_lumin == other.log_xray_lumin
        )


class PowerLawFlux(NormedFluxModel):
    """Power law flux of the form

        dN/(dEdAdt) = Phi0 * (E / E0)^(-gamma)

    The unit of dN/(dEdAdt) is [energy]^-1 [length]^-2 [time]^-1.
    By default the unit is GeV^-1 cm^-2 s^-1.
    """
    def __init__(self, Phi0, E0, gamma):
        """Creates a new power law flux object.

        Parameters
        ----------
        Phi0 : float
            Flux value (dN/(dEdAdt)) at E0 in unit
            [energy]^-1 [length]^-2 [time]^-1.
            By default that is GeV^-1 cm^-2 s^-1.
        E0 : float
            Normalization energy.
        gamma : float
            Spectral index
        """
        super(PowerLawFlux, self).__init__(Phi0, E0)
        self.gamma = gamma

    @property
    def gamma(self):
        return self._gamma
    @gamma.setter
    def gamma(self, v):
        v = float_cast(v, 'Property gamma must be castable to type float!')
        self._gamma = v

    @property
    def math_function_str(self):
        return "dN/dE = %.2e * (E / %.2e %s)^-%.2f" \
            % (self.Phi0, self.E0, self.energy_unit, self.gamma)

    def __call__(self, E):
        """The flux value dN/dE at energy E.

        Parameters
        ----------
        E : float | 1d numpy.ndarray of float
            Evaluation energy [GeV]

        Returns
        -------
        flux : float | 1d ndarray of float
            Flux at energy E in unit [energy]^-1 [length]^-2 [time]^-1.
            By default in GeV^-1 cm^-2 s^-1.
        """
        flux = self.Phi0 * np.power(E / self.E0, -self.gamma)
        return flux

<<<<<<< HEAD
    def get_integral(self, E_min, E_max):
        """Returns the integral value of the flux between the given energy
        range.

        Parameters
        ----------
        E_min : float | 1d numpy ndarray of float
            The lower energy bound of the integration.
        E_max : float | 1d numpy ndarray of float
            The upper energy bound of the integration.

        Returns
        -------
        integral : float | 1d ndarray of float
            The integral value(s) of the given integral range(s).
        """
        gamma = self.gamma

        # Handle special case for gamma = 1.
        if(gamma == 1):
            integral = self.Phi0 * self.E0 * (
                np.log(np.abs(E_max)) - np.log(np.abs(E_min)))
            return integral

        integral = (self.Phi0 / ((1.-gamma)*np.power(self.E0, -gamma)) *
            (np.power(E_max, 1.-gamma) - np.power(E_min, 1.-gamma)))

        return integral

    def get_inv_normed_cdf(self, x, E_min, E_max):
        """Calculates the inverse cumulative distribution function value for
        each given value of x, which is a number between 0 and 1.

        Parameters
        ----------
        x : float | 1d numpy ndarray of float
            The argument value(s) of the inverse cumulative distribution
            function. Must be between 0 and 1.
        E_min : float
            The lower energy edge of the flux to be considered.
        E_max : float
            The upper energy edge of the flux to be considered.

        Returns
        -------
        inv_normed_cdf : float | 1d numpy ndarray
            The energy value(s) from the inverse normed cumulative distribution
            function.
        """
        gamma = self.gamma

        if(gamma == 1):
            N_0 = np.log(E_max / E_min)
            inv_normed_cdf = E_min * np.exp(x * N_0)
        
        else:
            N_0 = E_max ** (1. - gamma) - E_min ** (1. - gamma)
            inv_normed_cdf = np.power(
                x * N_0 + E_min**(1. - gamma),
                (1. / (1. - gamma)))

        return inv_normed_cdf

=======
>>>>>>> 250f65fe

class CutoffPowerLawFlux(PowerLawFlux):
    """Cut-off power law flux of the form

        dN/(dEdAdt) = Phi0 * (E / E0)^(-gamma) * exp(-E/Ecut)

    The unit of dN/(dEdAdt) is [energy]^-1 [length]^-2 [time]^-1.
    By default the unit is GeV^-1 cm^-2 s^-1.
    """
    def __init__(self, Phi0, E0, gamma, Ecut):
        """Creates a new cut-off power law flux object.

        Parameters
        ----------
        Phi0 : float
            Flux value (dN/(dEdAdt)) at E0 in unit
            [energy]^-1 [length]^-2 [time]^-1. By default the unit is
            GeV^-1 cm^-2 s^-1.
        E0 : float
            Normalization energy [GeV]
        gamma : float
            Spectral index
        Ecut : float
            Cut-off energy [GeV]
        """
        super(CutoffPowerLawFlux, self).__init__(Phi0, E0, gamma)
        self.Ecut = Ecut

    @property
    def Ecut(self):
        return self._Ecut
    @Ecut.setter
    def Ecut(self, val):
        val = float_cast(val, 'Property val must be castable to type float!')
        self._Ecut = val

    @property
    def math_function_str(self):
        return super(CutoffPowerLawFlux, self).math_function_str + ' * exp(-E / %.2e %s)'%(self.Ecut, self.energy_unit)

    def __call__(self, E):
        """The flux value dN/(dEdAdt) at energy E.

        Parameters
        ----------
        E : float | 1d numpy.ndarray of float
            Evaluation energy.

        Returns
        -------
        flux : float | 1d ndarray of float
            Flux at energy E in unit [energy]^-1 [length]^-2 [time]^-1.
            By default that is GeV^-1 cm^-2 s^-1.
        """
        flux = super(CutoffPowerLawFlux, self).__call__(E) * np.exp(-E / self.Ecut)
        return flux


class LogParabolaPowerLawFlux(NormedFluxModel):
    """Power law flux with an index which varies as a log parabola in energy of
    the form

        dN/(dEdAdt) = Phi0 * (E / E0)^(-(alpha + beta*log(E / E0)))

    The unit of dN/(dEdAdt) is [energy]^-1 [length]^-2 [time]^-1.
    By default the unit is GeV^-1 cm^-2 s^-1.
    """
    def __init__(self, Phi0, E0, alpha, beta):
        super(LogParabolaPowerLawFlux, self).__init__(Phi0, E0)
        self.alpha = alpha
        self.beta = beta

    @property
    def alpha(self):
        return self._alpha
    @alpha.setter
    def alpha(self, v):
        v = float_cast(v, 'Property alpha must be castable to type float!')
        self._alpha = v

    @property
    def beta(self):
        return self._beta
    @beta.setter
    def beta(self, v):
        v = float_cast(v, 'Property beta must be castable to type float!')
        self._beta = v

    @property
    def math_function_str(self):
        return 'dN/dE = %.2e * (E / %.2e %s)^(-(%.2e + %.2e * log(E / %.2e %s)))'%(self.Phi0, self.E0, self.energy_unit, self.alpha, self.beta, self.E0, self.energy_unit)

    def __call__(self, E):
        """The flux value dN/(dEdAdt) at energy E.

        Parameters
        ----------
        E : float | 1d numpy.ndarray of float
            The evaluation energy.

        Returns
        -------
        flux : float | 1d ndarray of float
            Flux at energy E in unit [energy]^-1 [length]^-2 [time]^-1.
            By default that is GeV^-1 cm^-2 s^-1.
        """
        flux = self.Phi0 * np.power(E / self.E0, -self.alpha - self.beta * np.log(E / self.E0))
        return flux<|MERGE_RESOLUTION|>--- conflicted
+++ resolved
@@ -523,7 +523,6 @@
         flux = self.Phi0 * np.power(E / self.E0, -self.gamma)
         return flux
 
-<<<<<<< HEAD
     def get_integral(self, E_min, E_max):
         """Returns the integral value of the flux between the given energy
         range.
@@ -578,17 +577,15 @@
         if(gamma == 1):
             N_0 = np.log(E_max / E_min)
             inv_normed_cdf = E_min * np.exp(x * N_0)
-        
-        else:
-            N_0 = E_max ** (1. - gamma) - E_min ** (1. - gamma)
-            inv_normed_cdf = np.power(
-                x * N_0 + E_min**(1. - gamma),
-                (1. / (1. - gamma)))
+            return inv_normed_cdf
+
+        N_0 = E_max ** (1. - gamma) - E_min ** (1. - gamma)
+        inv_normed_cdf = np.power(
+            x * N_0 + E_min**(1. - gamma),
+            (1. / (1. - gamma)))
 
         return inv_normed_cdf
 
-=======
->>>>>>> 250f65fe
 
 class CutoffPowerLawFlux(PowerLawFlux):
     """Cut-off power law flux of the form

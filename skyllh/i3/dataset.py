# -*- coding: utf-8 -*-

import os.path

import numpy as np

from skyllh.core import (
    display,
)
from skyllh.core.dataset import (
    Dataset,
    DatasetData,
)
from skyllh.core.debugging import (
    get_logger,
)
from skyllh.core.py import (
    issequenceof,
    module_classname,
)
from skyllh.core.storage import (
    DataFieldRecordArray,
    create_FileLoader,
)
from skyllh.core.timing import (
    TaskTimer,
)
from skyllh.i3.livetime import (
    I3Livetime,
)


class I3Dataset(
        Dataset,
):
    """The I3Dataset class is an IceCube specific Dataset class that adds
    IceCube specific properties to the Dataset class. These additional
    properties are:

        * good-run-list (GRL)

    """
    @staticmethod
    def get_combined_grl_pathfilenames(datasets):
        """Creates the combined list of grl pathfilenames of all the given
        datasets.

        Parameters
        ----------
        datasets : sequence of I3Dataset
            The sequence of I3Dataset instances.

        Returns
        -------
        grl_pathfilenames : list
            The combined list of grl pathfilenames.
        """
        if not issequenceof(datasets, I3Dataset):
            raise TypeError(
                'The datasets argument must be a sequence of I3Dataset '
                'instances!')

        grl_pathfilenames = []
        for ds in datasets:
            grl_pathfilenames += ds.grl_pathfilename_list

        return grl_pathfilenames

    def __init__(
            self,
            livetime=None,
            grl_pathfilenames=None,
            **kwargs,
    ):
        """Creates a new IceCube specific dataset, that also can hold a list
        of GRL data files.

        Parameters
        ----------
        livetime : float | None
            The live-time of the dataset in days. It can be ``None``, if
            good-run-list data files are provided.
        grl_pathfilenames : str | sequence of str
            The sequence of pathfilenames pointing to the good-run-list (GRL)
            data files.
        """
        super().__init__(
            livetime=livetime,
            **kwargs)

        self._logger = get_logger(module_classname(self))

        self.grl_pathfilename_list = grl_pathfilenames

        self.grl_field_name_renaming_dict = dict()

    @property
    def grl_pathfilename_list(self):
        """The list of file names of the good-run-list (GRL) data files for this
        dataset. If a file name is given with a relative path, it will be
        relative to the ``root_dir`` property of this Dataset instance.
        """
        return self._grl_pathfilename_list

    @grl_pathfilename_list.setter
    def grl_pathfilename_list(self, pathfilenames):
        if pathfilenames is None:
            pathfilenames = []
        if isinstance(pathfilenames, str):
            pathfilenames = [pathfilenames]
        if not issequenceof(pathfilenames, str):
            raise TypeError(
                'The grl_pathfilename_list property must be a sequence of str!')
        self._grl_pathfilename_list = list(pathfilenames)

    @property
    def grl_abs_pathfilename_list(self):
        """(read-only) The list of absolute path file names of the good-run-list
        data files.
        """
        return self.get_abs_pathfilename_list(self._grl_pathfilename_list)

    @property
    def grl_field_name_renaming_dict(self):
        """The dictionary specifying the field names of the good-run-list data
        which need to get renamed just after loading the data. The dictionary
        keys are the old names and their values are the new names.
        """
        return self._grl_field_name_renaming_dict

    @grl_field_name_renaming_dict.setter
    def grl_field_name_renaming_dict(self, d):
        if not isinstance(d, dict):
            raise TypeError(
                'The grl_field_name_renaming_dict property must be an '
                'instance of dict!')
        self._grl_field_name_renaming_dict = d

    @property
    def exists(self):
        """(read-only) Flag if all the data files of this data set exists. It is
        ``True`` if all data files exist and ``False`` otherwise.
        """
        if not super().exists:
            return False

        for pathfilename in self.grl_abs_pathfilename_list:
            if not os.path.exists(pathfilename):
                return False

        return True

    def __str__(self):
        """Implementation of the pretty string representation of the I3Dataset
        object.
        """
        s = super().__str__()
        s += '\n'

        s1 = ''
        s1 += 'GRL data:\n'
        s2 = ''
        if len(self._grl_pathfilename_list) > 0:
            for (idx, pathfilename) in enumerate(self.grl_abs_pathfilename_list):
                if idx > 0:
                    s2 += '\n'
                s2 += self._gen_datafile_pathfilename_entry(pathfilename)
        else:
            s2 += 'None'
        s1 += display.add_leading_text_line_padding(
            display.INDENTATION_WIDTH, s2)

        s += display.add_leading_text_line_padding(
            display.INDENTATION_WIDTH, s1)

        return s

    def create_file_list(
            self,
    ):
        """Creates the list of files of this dataset.
        The file paths are relative to the dataset's root directory.

        Returns
        -------
        file_list : list of str
            The list of files of this dataset.
        """
        file_list = (
            super().create_file_list() +
            self._grl_pathfilename_list
        )

        return file_list

    def load_grl(
            self,
            efficiency_mode=None,
            tl=None,
    ):
        """Loads the good-run-list and returns a DataFieldRecordArray instance
        which should contain the following data fields:

            run : int
                The run number.
            start : float
                The MJD start time of the run.
            stop : float
                The MJD stop time of the run.
            livetime : float
                The livetime in days of the run.
            events : int
                The number of experimental events in the run.

        Parameters
        ----------
        efficiency_mode : str | None
            The efficiency mode the data should get loaded with. Possible values
            are:

                - 'memory':
                    The data will be load in a memory efficient way. This will
                    require more time, because all data records of a file will
                    be loaded sequentially.
                - 'time'
                    The data will be loaded in a time efficient way. This will
                    require more memory, because each data file gets loaded in
                    memory at once.

            The default value is ``'time'``. If set to ``None``, the default
            value will be used.
        tl : TimeLord instance | None
            The TimeLord instance to use to time the data loading procedure.

        Returns
        -------
        grl_data : instance of DataFieldRecordArray
            The DataFieldRecordArray instance holding the good-run-list
            information of the dataset.
        """
        with TaskTimer(tl, 'Loading grl data from disk.'):
            fileloader_grl = create_FileLoader(
                self.grl_abs_pathfilename_list)
            grl_data = fileloader_grl.load_data(
                efficiency_mode=efficiency_mode)
            grl_data.rename_fields(self._grl_field_name_renaming_dict)

        if 'start' not in grl_data:
            raise KeyError(
                f'The GRL data for dataset "{self.name}" has no data '
                'field named "start"!')
        if 'stop' not in grl_data:
            raise KeyError(
                f'The GRL data for dataset "{self.name}" has no data '
                'field named "stop"!')

        with TaskTimer(tl, 'Sort grl data according to start time.'):
            grl_data.sort_by_field(name='start')

        # Make sure that the start time of a run is not smaller than the stop
        # time of the previous run.
        with TaskTimer(tl, 'Clip GRL start times.'):
            start = grl_data['start']
            stop = grl_data['stop']
            m = (start[1:] - stop[:-1]) < 0
            if np.any(m):
                self._logger.info(
                    f'{np.count_nonzero(m)} runs overlap in their GRL time '
                    f'periods in dataset "{self.name}". Clipping run start '
                    'times to stop times of their previous runs automatically.')
                new_start = np.where(m, stop[:-1], start[1:])
                grl_data['start'][1:] = new_start

        return grl_data

    def load_data(
            self,
<<<<<<< HEAD
            keep_fields=None,
            livetime=None,
=======
            livetime=None,
            keep_fields=None,
>>>>>>> 0caec580
            dtc_dict=None,
            dtc_except_fields=None,
            efficiency_mode=None,
            tl=None,
    ):
        """Loads the data, which is described by the dataset. If a good-run-list
        (GRL) is provided for this dataset, only experimental data will be
        selected which matches the GRL.

        Parameters
        ----------
        livetime : instance of Livetime | float | None
            If not None, uses this livetime (if float livetime in days) as
            livetime for the DatasetData instance, otherwise uses the live time
            from the Dataset instance or, if available, the livetime from the
            good-run-list (GRL).
        keep_fields : list of str | None
            The list of user-defined data fields that should get loaded and kept
            in addition to the analysis required data fields.
<<<<<<< HEAD
        livetime : instance of Livetime | float | None
            If not None, uses this livetime as live-time for the DatasetData
            instance, otherwise uses the live-time from the Dataset
            instance or, if available, the live-time from the good-run-list
            (GRL).
=======
>>>>>>> 0caec580
        dtc_dict : dict | None
            This dictionary defines how data fields of specific data types (key)
            should get converted into other data types (value).
            This can be used to use less memory. If set to None, no data
            convertion is performed.
        dtc_except_fields : str | sequence of str | None
            The sequence of field names whose data type should not get
            converted.
        efficiency_mode : str | None
            The efficiency mode the data should get loaded with. Possible values
            are:

                - 'memory':
                    The data will be load in a memory efficient way. This will
                    require more time, because all data records of a file will
                    be loaded sequentially.
                - 'time'
                    The data will be loaded in a time efficient way. This will
                    require more memory, because each data file gets loaded in
                    memory at once.

            The default value is ``'time'``. If set to ``None``, the default
            value will be used.
        tl : TimeLord instance | None
            The TimeLord instance that should be used to time the data load
            operation.

        Returns
        -------
        data : instance of DatasetData
            A DatasetData instance holding the experimental and monte-carlo
            data of this data set.
        """
        # Load the good-run-list (GRL) data if it is provided for this dataset,
        # and calculate the livetime based on the GRL.
        grl_data = None
        if len(self._grl_pathfilename_list) > 0:
            grl_data = self.load_grl(
                efficiency_mode=efficiency_mode,
                tl=tl)
            if livetime is None:
                livetime = I3Livetime.from_grl_data(grl_data=grl_data)

        # Load the dataset files first. This will ensure the dataset is
        # downloaded if necessary.
        data_ = super().load_data(
            livetime=livetime,
            keep_fields=keep_fields,
            dtc_dict=dtc_dict,
            dtc_except_fields=dtc_except_fields,
            efficiency_mode=efficiency_mode,
            tl=tl)

        # Load all the defined data.
        data = I3DatasetData(
            data=data_,
            grl_data=grl_data)

        return data

    def prepare_data(  # noqa: C901
            self,
            data,
            tl=None,
    ):
        """Prepares the data for IceCube by pre-calculating the following
        experimental data fields:

        - sin_dec: float
            The sin value of the declination coordinate.

        and monte-carlo data fields:

        - sin_true_dec: float
            The sin value of the true declination coordinate.

        Parameters
        ----------
        data : DatasetData instance
            The DatasetData instance holding the data as numpy record ndarray.
        tl : TimeLord instance | None
            The TimeLord instance that should be used to time the data
            preparation.
        """
        # Execute all the data preparation functions for this dataset.
        super().prepare_data(
            data=data,
            tl=tl)

        if data.exp is not None:
            # Append sin(dec) data field to the experimental data.
            task = 'Appending IceCube-specific data fields to exp data.'
            with TaskTimer(tl, task):
                if 'sin_dec' not in data.exp.field_name_list:
                    data.exp.append_field(
                        'sin_dec', np.sin(data.exp['dec']))

        if data.mc is not None:
            # Append sin(dec) and sin(true_dec) to the MC data.
            task = 'Appending IceCube-specific data fields to MC data.'
            with TaskTimer(tl, task):
                if 'sin_dec' not in data.mc.field_name_list:
                    data.mc.append_field(
                        'sin_dec', np.sin(data.mc['dec']))
                if 'sin_true_dec' not in data.mc.field_name_list:
                    data.mc.append_field(
                        'sin_true_dec', np.sin(data.mc['true_dec']))

        # Select only the experimental data which fits the good-run-list for
        # this dataset.
        if (data.grl is not None) and (data.exp is not None):
            # Select based on run information.
            if ('run' in data.grl) and ('run' in data.exp):
                task = (
                    'Select only the experimental data that matches the run '
                    f'information in the GRL for dataset "{self.name}".')
                with TaskTimer(tl, task):
                    runs = np.unique(data.grl['run'])
                    mask = np.isin(data.exp['run'], runs)

                    if np.any(~mask):
                        n_cut_runs = np.count_nonzero(~mask)
                        self._logger.info(
                            f'Cutting {n_cut_runs} runs from dataset '
                            f'{self.name} due to GRL run information.')
                        data.exp = data.exp[mask]

            # Select based on detector on-time information.
            if ('start' in data.grl) and\
               ('stop' in data.grl) and\
               ('time' in data.exp):
                task = (
                    'Select only the experimental data that matches the '
                    'detector\'s on-time information in the GRL for dataset '
                    f'"{self.name}".')
                with TaskTimer(tl, task):
                    mask = np.zeros((len(data.exp),), dtype=np.bool_)
                    for (start, stop) in zip(data.grl['start'],
                                             data.grl['stop']):
                        mask |= (
                            (data.exp['time'] >= start) &
                            (data.exp['time'] <= stop)
                        )

                    if np.any(~mask):
                        n_cut_evts = np.count_nonzero(~mask)
                        self._logger.info(
                            f'Cutting {n_cut_evts} events from dataset '
                            f'{self.name} due to GRL on-time window '
                            'information.')
                        data.exp = data.exp[mask]


class I3DatasetData(
        DatasetData,
):
    """The class provides the container for the loaded experimental and
    monto-carlo data of a data set. It's the IceCube specific class that also
    holds the good-run-list (GRL) data.
    """
    def __init__(
            self,
            data,
            grl_data,
    ):
        """Constructs a new I3DatasetData instance.

        Parameters
        ----------
        data : instance of DatasetData
            The instance of DatasetData holding the experimental and monte-carlo
            data.
        grl_data : instance of DataFieldRecordArray | None
            The instance of DataFieldRecordArray holding the good-run-list data
            of the dataset. This can be None, if no GRL data is available.
        """
        super().__init__(
            data_exp=data._exp,
            data_mc=data._mc,
            livetime=data._livetime)

        self.grl = grl_data

    @property
    def grl(self):
        """The DataFieldRecordArray instance holding the good-run-list (GRL)
        data of the IceCube data set. It is None, if there is no GRL data
        available for this IceCube data set.
        """
        return self._grl

    @grl.setter
    def grl(self, data):
        if data is not None:
            if not isinstance(data, DataFieldRecordArray):
                raise TypeError(
                    'The grl property must be an instance of '
                    'DataFieldRecordArray!')
        self._grl = data<|MERGE_RESOLUTION|>--- conflicted
+++ resolved
@@ -275,13 +275,8 @@
 
     def load_data(
             self,
-<<<<<<< HEAD
-            keep_fields=None,
-            livetime=None,
-=======
             livetime=None,
             keep_fields=None,
->>>>>>> 0caec580
             dtc_dict=None,
             dtc_except_fields=None,
             efficiency_mode=None,
@@ -301,19 +296,11 @@
         keep_fields : list of str | None
             The list of user-defined data fields that should get loaded and kept
             in addition to the analysis required data fields.
-<<<<<<< HEAD
-        livetime : instance of Livetime | float | None
-            If not None, uses this livetime as live-time for the DatasetData
-            instance, otherwise uses the live-time from the Dataset
-            instance or, if available, the live-time from the good-run-list
-            (GRL).
-=======
->>>>>>> 0caec580
         dtc_dict : dict | None
             This dictionary defines how data fields of specific data types (key)
             should get converted into other data types (value).
             This can be used to use less memory. If set to None, no data
-            convertion is performed.
+            conversion is performed.
         dtc_except_fields : str | sequence of str | None
             The sequence of field names whose data type should not get
             converted.
@@ -466,7 +453,7 @@
         DatasetData,
 ):
     """The class provides the container for the loaded experimental and
-    monto-carlo data of a data set. It's the IceCube specific class that also
+    monte-carlo data of a data set. It's the IceCube specific class that also
     holds the good-run-list (GRL) data.
     """
     def __init__(

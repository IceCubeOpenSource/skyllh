--- conflicted
+++ resolved
@@ -1,13 +1,5 @@
 # -*- coding: utf-8 -*-
 
-<<<<<<< HEAD
-from skyllh.core.scrambling import (
-    TimeScramblingMethod,
-)
-from skyllh.i3.utils.coords import (
-    hor_to_equ_transform,
-    azi_to_ra_transform,
-=======
 import numpy as np
 
 from skyllh.core.scrambling import (
@@ -17,7 +9,6 @@
 from skyllh.i3.coords import (
     azi_to_ra_transform,
     hor_to_equ_transform,
->>>>>>> a95cd6a4
 )
 
 

astropy
numpy
pyarrow
scipy
iminuit
matplotlib
<<<<<<< HEAD
pre-commit
=======
tqdm
>>>>>>> 55ad906b
<|MERGE_RESOLUTION|>--- conflicted
+++ resolved
@@ -4,8 +4,5 @@
 scipy
 iminuit
 matplotlib
-<<<<<<< HEAD
 pre-commit
-=======
-tqdm
->>>>>>> 55ad906b
+tqdm
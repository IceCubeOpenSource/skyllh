--- conflicted
+++ resolved
@@ -136,12 +136,10 @@
 profile.json
 profile.html
 
-<<<<<<< HEAD
 # Latex compilation files
 *.aux
 *.bbl
 *.blg
-=======
+
 # Local temporary data repositories
-.repository
->>>>>>> 46e6c5e0
+.repository